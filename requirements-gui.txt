--extra-index-url https://forge.frm2.tum.de/simple
<<<<<<< HEAD
gr>=1.20.0
=======
gr>=1.21.0
>>>>>>> 70d0f7cf
python-redmine>=2.0.0
# Note pyqt deps are only required for windows due to install problems on linux
# You still need those on other systems as well (e.g. via system packages)!
PyQt5>=5.15.6;sys_platform=='win32'
PyQtWebEngine>=5.15.5;sys_platform=='win32'
QScintilla>=2.12;sys_platform=='win32'<|MERGE_RESOLUTION|>--- conflicted
+++ resolved
@@ -1,9 +1,5 @@
 --extra-index-url https://forge.frm2.tum.de/simple
-<<<<<<< HEAD
-gr>=1.20.0
-=======
 gr>=1.21.0
->>>>>>> 70d0f7cf
 python-redmine>=2.0.0
 # Note pyqt deps are only required for windows due to install problems on linux
 # You still need those on other systems as well (e.g. via system packages)!
