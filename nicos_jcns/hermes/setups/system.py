--- conflicted
+++ resolved
@@ -14,25 +14,15 @@
 includes = ['notifiers']
 
 devices = dict(
-<<<<<<< HEAD
-    HERMES = device('nicos.devices.instrument.Instrument',
+    hermes = device('nicos.devices.instrument.Instrument',
         description = 'HERMES time-of-flight reflectometer in COSY\'s Big '
                       'Karl experimental area.',
-        instrument = 'HERMES',
-        responsible = 'Ulrich Rücker <u.ruecker@fz-juelich.de>',
-        facility = 'Forschungszentrum Jülich',
-        operators = ['Jülich Centre for Neutron Science (JCNS)',
-                     'Nuclear Physics Institute (IKP)'],
-=======
-    hermes = device('nicos.devices.instrument.Instrument',
-        description = 'HERMES reflectometer in COSY\'s Big Karl experimental '
-                      'area.',
         instrument = 'hermes',
         responsible = 'Ulrich Rücker <u.ruecker@fz-juelich.de>',
         facility = 'Forschungszentrum Jülich',
         operators = ['Jülich Centre for Neutron Science (JCNS)',
+                     'Nuclear Physics Institute (IKP)',
                      'Laboratoire Léon Brillouin (LLB)'],
->>>>>>> 5de232da
     ),
     Sample = device('nicos.devices.sample.Sample',
         description = 'Currently used sample.',
@@ -63,11 +53,7 @@
         description = 'Device storing scanfiles in Ascii output format.',
         filenametemplate = ['%(session.experiment.users)s_'
                             '%(session.experiment.sample.filename)s_'
-<<<<<<< HEAD
-                            '%(session.experiment.lastscan)s.dat'],
-=======
                             '%(scancounter)s.dat'],
->>>>>>> 5de232da
     ),
     liveviewsink = device('nicos.devices.datasinks.LiveViewSink',
         description = 'Device showing live data during measurements.',
