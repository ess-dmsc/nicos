--- conflicted
+++ resolved
@@ -10,11 +10,7 @@
         ],
     ),
     LDAPAuth = device('nicos_jcns.devices.ldap.Authenticator',
-<<<<<<< HEAD
         uri = ['ldaps://iffldap.iff.kfa-juelich.de',],
-=======
-        uri = 'ldaps://ldaps.iff.kfa-juelich.de',
->>>>>>> 5e8ab29c
         userbasedn = 'cn=users,cn=accounts,dc=iff,dc=kfa-juelich,dc=de',
         groupbasedn = 'cn=groups,cn=accounts,dc=iff,dc=kfa-juelich,dc=de',
         grouproles = {
