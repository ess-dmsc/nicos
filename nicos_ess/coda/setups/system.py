--- conflicted
+++ resolved
@@ -89,11 +89,7 @@
     NexusStructure_tbl=device(
         "nicos_ess.devices.datasinks.nexus_structure.NexusStructureJsonFile",
         description="Provides the NeXus structure",
-<<<<<<< HEAD
         nexus_config_path="nexus-json-templates/tbl/tbl-dynamic.json",
-=======
-        nexus_config_path="",
->>>>>>> 54bafe08
         instrument_name="tbl",
         visibility=(),
     ),
