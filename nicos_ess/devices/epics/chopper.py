--- conflicted
+++ resolved
@@ -2,14 +2,6 @@
 import time
 
 from nicos import session
-<<<<<<< HEAD
-from nicos.core import POLLER, Attach, Override, Param, Readable, Waitable, \
-    listof, status
-from nicos.devices.abstract import MappedMoveable, Moveable
-
-from nicos_ess.devices.epics.pva.epics_devices import EpicsParameters, \
-    RecordInfo, RecordType, create_wrapper, get_from_cache_or
-=======
 from nicos.core import (
     POLLER,
     Attach,
@@ -29,7 +21,6 @@
     create_wrapper,
     get_from_cache_or,
 )
->>>>>>> 49f903d4
 
 
 class ChopperAlarms(EpicsParameters, Readable):
