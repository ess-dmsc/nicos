--- conflicted
+++ resolved
@@ -52,13 +52,9 @@
     printinfo, printwarning
 from nicos.commands.sample import ClearSamples, ListSamples, NewSample, \
     SelectSample, SetSample
-<<<<<<< HEAD
-from nicos.core import GUEST, AccessError, LimitError, MoveError, NicosError, \
-    NicosTimeoutError, UsageError, status as devstatus
-=======
 from nicos.core import GUEST, AccessError, ConfigurationError, LimitError, \
-    MoveError, NicosError, TimeoutError, UsageError, status as devstatus
->>>>>>> cff903ab
+    MoveError, NicosError, NicosTimeoutError, UsageError, \
+    status as devstatus
 from nicos.core.sessions.utils import MASTER, SLAVE
 from nicos.utils import ensureDirectory
 
